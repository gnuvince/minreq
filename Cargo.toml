--- conflicted
+++ resolved
@@ -12,11 +12,7 @@
 license = "ISC"
 
 [badges]
-<<<<<<< HEAD
-travis-ci = { repository = "neonmoe/minreq", branch = "0.1.2" }
-=======
 travis-ci = { repository = "neonmoe/minreq", branch = "1.0.0" }
->>>>>>> f752cd50
 codecov = { repository = "neonmoe/minreq" }
 maintenance = { status = "actively-developed" }
 
